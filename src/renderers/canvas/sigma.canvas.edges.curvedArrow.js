;(function() {
  'use strict';

  sigma.utils.pkg('sigma.canvas.edges');

  /**
   * This edge renderer will display edges as curves with arrow heading.
   *
   * @param  {object}                   edge         The edge object.
   * @param  {object}                   source node  The edge source node.
   * @param  {object}                   target node  The edge target node.
   * @param  {CanvasRenderingContext2D} context      The canvas context.
   * @param  {configurable}             settings     The settings function.
   */
  sigma.canvas.edges.curvedArrow =
    function(edge, source, target, context, settings) {
    var color = edge.color,
        prefix = settings('prefix') || '',
        edgeColor = settings('edgeColor'),
        defaultNodeColor = settings('defaultNodeColor'),
        defaultEdgeColor = settings('defaultEdgeColor'),
        cp = {},
        size = edge[prefix + 'size'] || 1,
        tSize = target[prefix + 'size'],
        sX = source[prefix + 'x'],
        sY = source[prefix + 'y'],
        tX = target[prefix + 'x'],
        tY = target[prefix + 'y'],
        d,
        aSize,
        aX,
        aY,
        vX,
        vY;

    cp = (source.id === target.id) ?
      sigma.utils.getSelfLoopControlPoints(sX, sY, tSize) :
      sigma.utils.getQuadraticControlPoint(sX, sY, tX, tY);

    if (source.id === target.id) {
      d = Math.sqrt(Math.pow(tX - cp.x1, 2) + Math.pow(tY - cp.y1, 2));
      aSize = size * 2.5;
      aX = cp.x1 + (tX - cp.x1) * (d - aSize - tSize) / d;
      aY = cp.y1 + (tY - cp.y1) * (d - aSize - tSize) / d;
      vX = (tX - cp.x1) * aSize / d;
      vY = (tY - cp.y1) * aSize / d;
    }
    else {
      d = Math.sqrt(Math.pow(tX - cp.x, 2) + Math.pow(tY - cp.y, 2));
      aSize = size * 2.5;
      aX = cp.x + (tX - cp.x) * (d - aSize - tSize) / d;
      aY = cp.y + (tY - cp.y) * (d - aSize - tSize) / d;
      vX = (tX - cp.x) * aSize / d;
      vY = (tY - cp.y) * aSize / d;
    }
<<<<<<< HEAD
=======

    var d = Math.sqrt(Math.pow(tX - controlX, 2) + Math.pow(tY - controlY, 2)),
        aSize = Math.max((edge[prefix + 'size'] || 1) * 2.5, settings('minArrowSize')),
        aX = controlX + (tX - controlX) * (d - aSize - tSize) / d,
        aY = controlY + (tY - controlY) * (d - aSize - tSize) / d,
        vX = (tX - controlX) * aSize / d,
        vY = (tY - controlY) * aSize / d;
>>>>>>> 5ef0c3c0

    if (!color)
      switch (edgeColor) {
        case 'source':
          color = source.color || defaultNodeColor;
          break;
        case 'target':
          color = target.color || defaultNodeColor;
          break;
        default:
          color = defaultEdgeColor;
          break;
      }

    context.strokeStyle = color;
    context.lineWidth = size;
    context.beginPath();
    context.moveTo(sX, sY);
    if (source.id === target.id) {
      context.bezierCurveTo(cp.x2, cp.y2, cp.x1, cp.y1, aX, aY);
    } else {
      context.quadraticCurveTo(cp.x, cp.y, aX, aY);
    }
    context.stroke();

    context.fillStyle = color;
    context.beginPath();
    context.moveTo(aX + vX, aY + vY);
    context.lineTo(aX + vY * 0.6, aY - vX * 0.6);
    context.lineTo(aX - vY * 0.6, aY + vX * 0.6);
    context.lineTo(aX + vX, aY + vY);
    context.closePath();
    context.fill();
  };
})();<|MERGE_RESOLUTION|>--- conflicted
+++ resolved
@@ -26,8 +26,8 @@
         sY = source[prefix + 'y'],
         tX = target[prefix + 'x'],
         tY = target[prefix + 'y'],
+        aSize = Math.max(size * 2.5, settings('minArrowSize')),
         d,
-        aSize,
         aX,
         aY,
         vX,
@@ -39,7 +39,6 @@
 
     if (source.id === target.id) {
       d = Math.sqrt(Math.pow(tX - cp.x1, 2) + Math.pow(tY - cp.y1, 2));
-      aSize = size * 2.5;
       aX = cp.x1 + (tX - cp.x1) * (d - aSize - tSize) / d;
       aY = cp.y1 + (tY - cp.y1) * (d - aSize - tSize) / d;
       vX = (tX - cp.x1) * aSize / d;
@@ -47,22 +46,11 @@
     }
     else {
       d = Math.sqrt(Math.pow(tX - cp.x, 2) + Math.pow(tY - cp.y, 2));
-      aSize = size * 2.5;
       aX = cp.x + (tX - cp.x) * (d - aSize - tSize) / d;
       aY = cp.y + (tY - cp.y) * (d - aSize - tSize) / d;
       vX = (tX - cp.x) * aSize / d;
       vY = (tY - cp.y) * aSize / d;
     }
-<<<<<<< HEAD
-=======
-
-    var d = Math.sqrt(Math.pow(tX - controlX, 2) + Math.pow(tY - controlY, 2)),
-        aSize = Math.max((edge[prefix + 'size'] || 1) * 2.5, settings('minArrowSize')),
-        aX = controlX + (tX - controlX) * (d - aSize - tSize) / d,
-        aY = controlY + (tY - controlY) * (d - aSize - tSize) / d,
-        vX = (tX - controlX) * aSize / d,
-        vY = (tY - controlY) * aSize / d;
->>>>>>> 5ef0c3c0
 
     if (!color)
       switch (edgeColor) {
