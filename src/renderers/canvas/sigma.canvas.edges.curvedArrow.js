;(function() {
  'use strict';

  var edgesPackage = sigma.utils.pkg('sigma.canvas.edges');

  /**
   * This edge renderer will display edges as curves with arrow heading.
   *
   * @param  {object}                   edge         The edge object.
   * @param  {object}                   source node  The edge source node.
   * @param  {object}                   target node  The edge target node.
   * @param  {CanvasRenderingContext2D} context      The canvas context.
   * @param  {configurable}             settings     The settings function.
   */
  edgesPackage.curvedArrow = function(edge, source, target, context, settings) {
    var color = edge.color,
        prefix = settings('prefix') || '',
        edgeColor = settings('edgeColor'),
        defaultNodeColor = settings('defaultNodeColor'),
        defaultEdgeColor = settings('defaultEdgeColor'),
        tSize = target[prefix + 'size'],
        sX = source[prefix + 'x'],
        sY = source[prefix + 'y'],
        tX = target[prefix + 'x'],
        tY = target[prefix + 'y'],
<<<<<<< HEAD
        aSize = Math.max(thickness * 2.5, settings('minArrowSize')),
        d = Math.sqrt(Math.pow(tX - controlX, 2) + Math.pow(tY - controlY, 2)),
=======
        controlX,
        controlY,
        controlX2,
        controlY2;

    if (source.id === target.id) {
      controlX = sX - tSize * 7;
      controlY = sY;
      controlX2 = sX;
      controlY2 = sY + tSize * 7;
    } else {
      controlX = (sX + tX) / 2 + (tY - sY) / 4;
      controlY = (sY + tY) / 2 + (sX - tX) / 4;
    }

    var d = Math.sqrt(Math.pow(tX - controlX, 2) + Math.pow(tY - controlY, 2)),
        aSize = (edge[prefix + 'size'] || 1) * 2.5,
>>>>>>> 52302f33
        aX = controlX + (tX - controlX) * (d - aSize - tSize) / d,
        aY = controlY + (tY - controlY) * (d - aSize - tSize) / d,
        vX = (tX - controlX) * aSize / d,
        vY = (tY - controlY) * aSize / d;

    if (!color)
      switch (edgeColor) {
        case 'source':
          color = source.color || defaultNodeColor;
          break;
        case 'target':
          color = target.color || defaultNodeColor;
          break;
        default:
          color = defaultEdgeColor;
          break;
      }

    context.strokeStyle = color;
    context.lineWidth = edge[prefix + 'size'] || 1;
    context.beginPath();
    context.moveTo(sX, sY);
    if (source.id === target.id) {
      context.bezierCurveTo(controlX2, controlY2, controlX, controlY, aX, aY);
    } else {
      context.quadraticCurveTo(controlX, controlY, aX, aY);
    }
    context.stroke();

    context.fillStyle = color;
    context.beginPath();
    context.moveTo(aX + vX, aY + vY);
    context.lineTo(aX + vY * 0.6, aY - vX * 0.6);
    context.lineTo(aX - vY * 0.6, aY + vX * 0.6);
    context.lineTo(aX + vX, aY + vY);
    context.closePath();
    context.fill();
  };
})();<|MERGE_RESOLUTION|>--- conflicted
+++ resolved
@@ -23,10 +23,6 @@
         sY = source[prefix + 'y'],
         tX = target[prefix + 'x'],
         tY = target[prefix + 'y'],
-<<<<<<< HEAD
-        aSize = Math.max(thickness * 2.5, settings('minArrowSize')),
-        d = Math.sqrt(Math.pow(tX - controlX, 2) + Math.pow(tY - controlY, 2)),
-=======
         controlX,
         controlY,
         controlX2,
@@ -44,7 +40,6 @@
 
     var d = Math.sqrt(Math.pow(tX - controlX, 2) + Math.pow(tY - controlY, 2)),
         aSize = (edge[prefix + 'size'] || 1) * 2.5,
->>>>>>> 52302f33
         aX = controlX + (tX - controlX) * (d - aSize - tSize) / d,
         aY = controlY + (tY - controlY) * (d - aSize - tSize) / d,
         vX = (tX - controlX) * aSize / d,
