/**
 * Sigma.js Touch Captor
 * ======================
 *
 * Sigma's captor dealing with touch.
 * @module
 */
import { CameraState, Coordinates, Dimensions, TouchCoords } from "../../types";
import Captor, { getPosition, getTouchCoords, getTouchesArray } from "./captor";
import Sigma from "../../sigma";

const DRAG_TIMEOUT = 200;
const TOUCH_INERTIA_RATIO = 3;
const TOUCH_INERTIA_DURATION = 200;

export type FakeSigmaMouseEvent = MouseEvent & { isFakeSigmaMouseEvent?: true };

/**
 * Event types.
 */
export type TouchCaptorEvents = {
  touchdown(coordinates: TouchCoords): void;
  touchup(coordinates: TouchCoords): void;
  touchmove(coordinates: TouchCoords): void;
};

/**
 * Touch captor class.
 *
 * @constructor
 */
export default class TouchCaptor extends Captor<TouchCaptorEvents> {
  enabled = true;
  isMoving = false;
  hasMoved = false;
  startCameraState?: CameraState;
  touchMode = 0; // number of touches down
  movingTimeout?: number;

  startTouchesAngle?: number;
  startTouchesDistance?: number;
  startTouchesPositions?: Coordinates[];
  lastTouchesPositions?: Coordinates[];
  lastTouches?: Touch[];

  constructor(container: HTMLElement, renderer: Sigma) {
    super(container, renderer);

    // Binding methods:
    this.handleStart = this.handleStart.bind(this);
    this.handleLeave = this.handleLeave.bind(this);
    this.handleMove = this.handleMove.bind(this);

    // Binding events
    container.addEventListener("touchstart", this.handleStart, false);
    container.addEventListener("touchend", this.handleLeave, false);
    container.addEventListener("touchcancel", this.handleLeave, false);
    container.addEventListener("touchmove", this.handleMove, false);
  }

  kill(): void {
    const container = this.container;

    container.removeEventListener("touchstart", this.handleStart);
    container.removeEventListener("touchend", this.handleLeave);
    container.removeEventListener("touchcancel", this.handleLeave);
    container.removeEventListener("touchmove", this.handleMove);
  }

  getDimensions(): Dimensions {
    return {
      width: this.container.offsetWidth,
      height: this.container.offsetHeight,
    };
  }

  dispatchRelatedMouseEvent(type: string, e: TouchEvent, touch?: Touch, emitter?: EventTarget): void {
    const mousePosition = touch || e.touches[0];
    const mouseEvent = new MouseEvent(type, {
      clientX: mousePosition.clientX,
      clientY: mousePosition.clientY,
      altKey: e.altKey,
      ctrlKey: e.ctrlKey,
    });

    (mouseEvent as FakeSigmaMouseEvent).isFakeSigmaMouseEvent = true;

    (emitter || this.container).dispatchEvent(mouseEvent);
  }

  handleStart(e: TouchEvent): void {
    if (!this.enabled) return;

    // Prevent default to avoid default browser behaviors...
    e.preventDefault();
    // ...but simulate mouse behavior anyway, to get the MouseCaptor working as well:
    if (e.touches.length === 1) this.dispatchRelatedMouseEvent("mousedown", e);

    const touches = getTouchesArray(e.touches);
    this.touchMode = touches.length;

    this.startCameraState = this.renderer.getCamera().getState();
    this.startTouchesPositions = touches.map((touch) => getPosition(touch, this.container));
    this.lastTouches = touches;
    this.lastTouchesPositions = this.startTouchesPositions;

    // When there are two touches down, let's record distance and angle as well:
    if (this.touchMode === 2) {
      const [{ x: x0, y: y0 }, { x: x1, y: y1 }] = this.startTouchesPositions;
      this.startTouchesAngle = Math.atan2(y1 - y0, x1 - x0);
      this.startTouchesDistance = Math.sqrt(Math.pow(x1 - x0, 2) + Math.pow(y1 - y0, 2));
    }

    this.emit("touchdown", getTouchCoords(e, this.container));
  }

  handleLeave(e: TouchEvent): void {
    if (!this.enabled) return;

    // Prevent default to avoid default browser behaviors...
    e.preventDefault();
    // ...but simulate mouse behavior anyway, to get the MouseCaptor working as well:
<<<<<<< HEAD
    if (e.touches.length === 0 && this.lastTouchesPositions && this.lastTouchesPositions.length && !this.hasMoved) {
      this.dispatchRelatedMouseEvent("mouseup", e, this.lastTouchesPositions[0], document);
      this.dispatchRelatedMouseEvent("click", e, this.lastTouchesPositions[0]);
=======
    if (e.touches.length === 0 && this.lastTouches && this.lastTouches.length) {
      this.dispatchRelatedMouseEvent("mouseup", e, this.lastTouches[0], document);
      this.dispatchRelatedMouseEvent("click", e, this.lastTouches[0]);
>>>>>>> 9666edf8
    }

    if (this.movingTimeout) {
      this.isMoving = false;
      clearTimeout(this.movingTimeout);
    }

    switch (this.touchMode) {
      case 2:
        if (e.touches.length === 1) {
          this.handleStart(e);

          e.preventDefault();
          break;
        }
      /* falls through */
      case 1:
        // TODO
        // Dispatch event

        if (this.isMoving) {
          const camera = this.renderer.getCamera();
          const cameraState = camera.getState(),
            previousCameraState = camera.getPreviousState() || { x: 0, y: 0 };

          camera.animate(
            {
              x: cameraState.x + TOUCH_INERTIA_RATIO * (cameraState.x - previousCameraState.x),
              y: cameraState.y + TOUCH_INERTIA_RATIO * (cameraState.y - previousCameraState.y),
            },
            {
              duration: TOUCH_INERTIA_DURATION,
              easing: "quadraticOut",
            },
          );
        }

        this.isMoving = false;
        this.touchMode = 0;
        break;
    }

    this.hasMoved = false;
    this.emit("touchup", getTouchCoords(e, this.container));
  }

  handleMove(e: TouchEvent): void {
    if (!this.enabled) return;

    // Prevent default to avoid default browser behaviors...
    e.preventDefault();
    // ...but simulate mouse behavior anyway, to get the MouseCaptor working as well:
    if (e.touches.length === 1) this.dispatchRelatedMouseEvent("mousemove", e);

    const camera = this.renderer.getCamera();
    const startCameraState = this.startCameraState as CameraState;
    const touches = getTouchesArray(e.touches);
    const touchesPositions = touches.map((touch) => getPosition(touch, this.container));
    this.lastTouches = touches;
    this.lastTouchesPositions = touchesPositions;
    this.isMoving = true;
    this.hasMoved = true;

    if (this.movingTimeout) clearTimeout(this.movingTimeout);

    this.movingTimeout = window.setTimeout(() => {
      this.isMoving = false;
    }, DRAG_TIMEOUT);

    switch (this.touchMode) {
      case 1: {
        const { x: xStart, y: yStart } = this.renderer.viewportToFramedGraph(
          (this.startTouchesPositions || [])[0] as Coordinates,
        );
        const { x, y } = this.renderer.viewportToFramedGraph(touchesPositions[0]);

        camera.setState({
          x: startCameraState.x + xStart - x,
          y: startCameraState.y + yStart - y,
        });
        break;
      }
      case 2: {
        /**
         * Here is the thinking here:
         *
         * 1. We can find the new angle and ratio, by comparing the vector from "touch one" to "touch two" at the start
         *    of the d'n'd and now
         *
         * 2. We can use `Camera#viewportToGraph` inside formula to retrieve the new camera position, using the graph
         *    position of a touch at the beginning of the d'n'd (using `startCamera.viewportToGraph`) and the viewport
         *    position of this same touch now
         */
        const newCameraState: Partial<CameraState> = {};

        const { x: x0, y: y0 } = touchesPositions[0];
        const { x: x1, y: y1 } = touchesPositions[1];

        const angleDiff = Math.atan2(y1 - y0, x1 - x0) - (this.startTouchesAngle as number);
        const ratioDiff = Math.hypot(y1 - y0, x1 - x0) / (this.startTouchesDistance as number);

        // 1.
        const newRatio = camera.getBoundedRatio(startCameraState.ratio / ratioDiff);
        newCameraState.ratio = newRatio;
        newCameraState.angle = startCameraState.angle + angleDiff;

        // 2.
        const dimensions = this.getDimensions();
        const touchGraphPosition = this.renderer.viewportToFramedGraph(
          (this.startTouchesPositions || [])[0] as Coordinates,
          { cameraState: startCameraState },
        );
        const smallestDimension = Math.min(dimensions.width, dimensions.height);

        const dx = smallestDimension / dimensions.width;
        const dy = smallestDimension / dimensions.height;
        const ratio = newRatio / smallestDimension;

        // Align with center of the graph:
        let x = x0 - smallestDimension / 2 / dx;
        let y = y0 - smallestDimension / 2 / dy;

        // Rotate:
        [x, y] = [
          x * Math.cos(-newCameraState.angle) - y * Math.sin(-newCameraState.angle),
          y * Math.cos(-newCameraState.angle) + x * Math.sin(-newCameraState.angle),
        ];

        newCameraState.x = touchGraphPosition.x - x * ratio;
        newCameraState.y = touchGraphPosition.y + y * ratio;

        camera.setState(newCameraState);

        break;
      }
    }

    this.emit("touchmove", getTouchCoords(e, this.container));
  }
}<|MERGE_RESOLUTION|>--- conflicted
+++ resolved
@@ -120,15 +120,9 @@
     // Prevent default to avoid default browser behaviors...
     e.preventDefault();
     // ...but simulate mouse behavior anyway, to get the MouseCaptor working as well:
-<<<<<<< HEAD
-    if (e.touches.length === 0 && this.lastTouchesPositions && this.lastTouchesPositions.length && !this.hasMoved) {
-      this.dispatchRelatedMouseEvent("mouseup", e, this.lastTouchesPositions[0], document);
-      this.dispatchRelatedMouseEvent("click", e, this.lastTouchesPositions[0]);
-=======
     if (e.touches.length === 0 && this.lastTouches && this.lastTouches.length) {
       this.dispatchRelatedMouseEvent("mouseup", e, this.lastTouches[0], document);
       this.dispatchRelatedMouseEvent("click", e, this.lastTouches[0]);
->>>>>>> 9666edf8
     }
 
     if (this.movingTimeout) {
