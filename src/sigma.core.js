--- conflicted
+++ resolved
@@ -166,18 +166,20 @@
     Object.defineProperty(this, 'events', {
       value: [
         'click',
+        'rightClick',
         'clickStage',
         'doubleClickStage',
+        'rightClickStage',
         'clickNode',
         'clickNodes',
         'doubleClickNode',
         'doubleClickNodes',
+        'rightClickNode',
+        'rightClickNodes',
         'overNode',
         'overNodes',
         'outNode',
         'outNodes',
-        'overEdge',
-        'outEdge',
         'downNode',
         'downNodes',
         'upNode',
@@ -372,31 +374,7 @@
     // Bind events:
     if (renderer.bind)
       renderer.bind(
-<<<<<<< HEAD
         this.events,
-=======
-        [
-          'click',
-          'rightClick',
-          'clickStage',
-          'doubleClickStage',
-          'rightClickStage',
-          'clickNode',
-          'clickNodes',
-          'doubleClickNode',
-          'doubleClickNodes',
-          'rightClickNode',
-          'rightClickNodes',
-          'overNode',
-          'overNodes',
-          'outNode',
-          'outNodes',
-          'downNode',
-          'downNodes',
-          'upNode',
-          'upNodes'
-        ],
->>>>>>> 33e1b682
         this._handler
       );
 
